////////////////////////////////////////////////////////////////////////////
// Copyright (C) 2012, hiDOF, INC and Willow Garage, Inc
//
// Redistribution and use in source and binary forms, with or without
// modification, are permitted provided that the following conditions are met:
//   * Redistributions of source code must retain the above copyright notice,
//     this list of conditions and the following disclaimer.
//   * Redistributions in binary form must reproduce the above copyright
//     notice, this list of conditions and the following disclaimer in the
//     documentation and/or other materials provided with the distribution.
//   * Neither the names of Willow Garage, Inc., hiDOF Inc, nor the names of its
//     contributors may be used to endorse or promote products derived from
//     this software without specific prior written permission.
//
// THIS SOFTWARE IS PROVIDED BY THE COPYRIGHT HOLDERS AND CONTRIBUTORS "AS IS"
// AND ANY EXPRESS OR IMPLIED WARRANTIES, INCLUDING, BUT NOT LIMITED TO, THE
// IMPLIED WARRANTIES OF MERCHANTABILITY AND FITNESS FOR A PARTICULAR PURPOSE
// ARE DISCLAIMED. IN NO EVENT SHALL THE COPYRIGHT OWNER OR CONTRIBUTORS BE
// LIABLE FOR ANY DIRECT, INDIRECT, INCIDENTAL, SPECIAL, EXEMPLARY, OR
// CONSEQUENTIAL DAMAGES (INCLUDING, BUT NOT LIMITED TO, PROCUREMENT OF
// SUBSTITUTE GOODS OR SERVICES; LOSS OF USE, DATA, OR PROFITS; OR BUSINESS
// INTERRUPTION) HOWEVER CAUSED AND ON ANY THEORY OF LIABILITY, WHETHER IN
// CONTRACT, STRICT LIABILITY, OR TORT (INCLUDING NEGLIGENCE OR OTHERWISE)
// ARISING IN ANY WAY OUT OF THE USE OF THIS SOFTWARE, EVEN IF ADVISED OF THE
// POSSIBILITY OF SUCH DAMAGE.
//////////////////////////////////////////////////////////////////////////////
/*
 * Author: Wim Meeussen
 */

#include "controller_manager/controller_manager.h"
#include <algorithm>
#include <boost/thread/thread.hpp>
#include <boost/thread/condition.hpp>
#include <sstream>
#include <ros/console.h>
#include <controller_manager/controller_loader.h>
#include <controller_manager_msgs/ControllerState.h>
#include <chrono>
#include <thread>

namespace controller_manager
{


ControllerManager::ControllerManager(hardware_interface::RobotHW *robot_hw, const ros::NodeHandle& nh) :
  robot_hw_(robot_hw),
  root_nh_(nh),
  cm_node_(nh, "controller_manager"),
  start_request_(0),
  stop_request_(0),
  switch_params_(),
  current_controllers_list_(0),
  used_by_realtime_(-1)
{
  // create controller loader
  controller_loaders_.push_back(
    ControllerLoaderInterfaceSharedPtr(new ControllerLoader<controller_interface::ControllerBase>("controller_interface",
                                                                                                  "controller_interface::ControllerBase") ) );

  // Advertise services (this should be the last thing we do in init)
  srv_list_controllers_ = cm_node_.advertiseService("list_controllers", &ControllerManager::listControllersSrv, this);
  srv_list_controller_types_ = cm_node_.advertiseService("list_controller_types", &ControllerManager::listControllerTypesSrv, this);
  srv_load_controller_ = cm_node_.advertiseService("load_controller", &ControllerManager::loadControllerSrv, this);
  srv_unload_controller_ = cm_node_.advertiseService("unload_controller", &ControllerManager::unloadControllerSrv, this);
  srv_switch_controller_ = cm_node_.advertiseService("switch_controller", &ControllerManager::switchControllerSrv, this);
  srv_reload_libraries_ = cm_node_.advertiseService("reload_controller_libraries", &ControllerManager::reloadControllerLibrariesSrv, this);
}


ControllerManager::~ControllerManager()
{}


// Must be realtime safe.
void ControllerManager::update(const ros::Time& time, const ros::Duration& period, bool reset_controllers)
{
  used_by_realtime_ = current_controllers_list_;
  auto &controllers = controllers_lists_[used_by_realtime_];

  // Restart all running controllers if motors are re-enabled
  if (reset_controllers){
    for (const auto& controller : controllers_lists_[used_by_realtime_]){
      if (controller.c->isRunning()){
        controller.c->stopRequest(time);
        controller.c->startRequest(time);
      }
    }
  }


  // Update all controllers
  for (const auto& controller : controllers_lists_[used_by_realtime_])
    controller.c->updateRequest(time, period);

  // there are controllers to start/stop
  if (switch_params_.do_switch)
  {
    manageSwitch(time);
  }
}

controller_interface::ControllerBase* ControllerManager::getControllerByName(const std::string& name)
{
  // Lock recursive mutex in this context
  boost::recursive_mutex::scoped_lock guard(controllers_lock_);

  for (const auto& controller : controllers_lists_[current_controllers_list_])
  {
    if (controller.info.name == name)
      return controller.c.get();
  }
  return nullptr;
}

void ControllerManager::getControllerNames(std::vector<std::string> &names)
{
  boost::recursive_mutex::scoped_lock guard(controllers_lock_);
  names.clear();
  for (const auto& controller : controllers_lists_[current_controllers_list_])
  {
    names.push_back(controller.info.name);
  }
}

void ControllerManager::manageSwitch(const ros::Time& time)
{
  // switch hardware interfaces (if any)
  if (!switch_params_.started)
  {
    robot_hw_->doSwitch(switch_start_list_, switch_stop_list_);
    switch_params_.started = true;
  }

  stopControllers(time);

  // start controllers once the switch is fully complete
  if (!switch_params_.start_asap)
  {
    startControllers(time);
  }
  // start controllers as soon as their required joints are done switching
  else
  {
    startControllersAsap(time);
  }
}

void ControllerManager::stopControllers(const ros::Time& time)
{
  // stop controllers
  for (const auto& request : stop_request_)
  {
    if (request->isRunning())
    {
      request->stopRequest(time);
    }
  }
}

void ControllerManager::startControllers(const ros::Time& time)
{
  // start controllers
  if (robot_hw_->switchResult() == hardware_interface::RobotHW::DONE)
  {
    for (const auto& request : start_request_)
    {
      request->startRequest(time);
    }

    switch_params_.do_switch = false;
  }
  // abort controllers in case of error or timeout (if set)
  else if ((robot_hw_->switchResult() == hardware_interface::RobotHW::ERROR) ||
           (switch_params_.timeout > 0.0 &&
            (time - switch_params_.init_time).toSec() > switch_params_.timeout))
  {
    for (const auto& request : start_request_)
    {
      request->abortRequest(time);
    }

    switch_params_.do_switch = false;
  }
  // wait controllers
  else
  {
    for (const auto& request : start_request_)
    {
      request->waitRequest(time);
    }
  }
}

void ControllerManager::startControllersAsap(const ros::Time& time)
{
  // start controllers if possible
  for (const auto& request : start_request_)
  {
    if (!request->isRunning())
    {
      // find the info from this controller
      for (const auto& controller : controllers_lists_[current_controllers_list_])
      {
        if (request == controller.c.get())
        {
          // ready to start
          if (robot_hw_->switchResult(controller.info) == hardware_interface::RobotHW::DONE)
          {
            request->startRequest(time);
          }
          // abort on error or timeout (if set)
          else if ((robot_hw_->switchResult(controller.info) == hardware_interface::RobotHW::ERROR) ||
                   (switch_params_.timeout > 0.0 &&
                    (time - switch_params_.init_time).toSec() > switch_params_.timeout))
          {
            request->abortRequest(time);
          }
          // controller is waiting
          else
          {
            request->waitRequest(time);
          }
        }
        continue;
      }
    }
  }

  // all needed controllers started or aborted, switch done
  if (std::all_of(start_request_.begin(), start_request_.end(),
                  [](controller_interface::ControllerBase *request) {
                    return request->isRunning() || request->isAborted();
                  }))
  {
    switch_params_.do_switch = false;
  }
}

bool ControllerManager::loadController(const std::string& name)
{
  ROS_DEBUG("Will load controller '%s'", name.c_str());

  // lock controllers
  boost::recursive_mutex::scoped_lock guard(controllers_lock_);

  // get reference to controller list
  int free_controllers_list = (current_controllers_list_ + 1) % 2;
  while (ros::ok() && free_controllers_list == used_by_realtime_)
  {
    if (!ros::ok())
    {
      return false;
    }
    std::this_thread::sleep_for(std::chrono::microseconds(200));
  }
  std::vector<ControllerSpec>
    &from = controllers_lists_[current_controllers_list_],
    &to = controllers_lists_[free_controllers_list];
  to.clear();

  // Copy all controllers from the 'from' list to the 'to' list
  for (const auto& controller : from)
    to.push_back(controller);

  // Checks that we're not duplicating controllers
  for (const auto& controller : to)
  {
    if (controller.info.name == name)
    {
      to.clear();
      ROS_ERROR("A controller named '%s' was already loaded inside the controller manager", name.c_str());
      return false;
    }
  }

  ros::NodeHandle c_nh;
  // Constructs the controller
  try{
    c_nh = ros::NodeHandle(root_nh_, name);
  }
  catch(std::exception &e) {
    ROS_ERROR("Exception thrown while constructing nodehandle for controller with name '%s':\n%s", name.c_str(), e.what());
    return false;
  }
  catch(...){
    ROS_ERROR("Exception thrown while constructing nodehandle for controller with name '%s'", name.c_str());
    return false;
  }
  controller_interface::ControllerBaseSharedPtr c;
  std::string type;
  if (c_nh.getParam("type", type))
  {
    ROS_DEBUG("Constructing controller '%s' of type '%s'", name.c_str(), type.c_str());
    try
    {
      // Trying loading the controller using all of our controller loaders. Exit once we've found the first valid loaded controller
      for (auto const& it : controller_loaders_)
      {
<<<<<<< HEAD
        for (const auto& cur_type : (it)->getDeclaredClasses()){
          if (type == cur_type){
            c = (it)->createInstance(type);
=======
        for (const auto& cur_type : (*it)->getDeclaredClasses()){
          if (type == cur_type){
            c = (*it)->createInstance(type);
>>>>>>> 23370595
          }
        }
      }
    }
    catch (const std::runtime_error &ex)
    {
      ROS_ERROR("Could not load class '%s': %s", type.c_str(), ex.what());
    }
  }
  else
  {
    ROS_ERROR("Could not load controller '%s' because the type was not specified. Did you load the controller configuration on the parameter server (namespace: '%s')?", name.c_str(), c_nh.getNamespace().c_str());
    to.clear();
    return false;
  }

  // checks if controller was constructed
  if (!c)
  {
    ROS_ERROR("Could not load controller '%s' because controller type '%s' does not exist.",  name.c_str(), type.c_str());
    ROS_ERROR("Use 'rosservice call controller_manager/list_controller_types' to get the available types");
    to.clear();
    return false;
  }

  // Initializes the controller
  ROS_DEBUG("Initializing controller '%s'", name.c_str());
  bool initialized;
  controller_interface::ControllerBase::ClaimedResources claimed_resources; // Gets populated during initRequest call
  try{
    initialized = c->initRequest(robot_hw_, root_nh_, c_nh, claimed_resources);
  }
  catch(std::exception &e){
    ROS_ERROR("Exception thrown while initializing controller '%s'.\n%s", name.c_str(), e.what());
    initialized = false;
  }
  catch(...){
    ROS_ERROR("Exception thrown while initializing controller '%s'", name.c_str());
    initialized = false;
  }
  if (!initialized)
  {
    to.clear();
    ROS_ERROR("Initializing controller '%s' failed", name.c_str());
    return false;
  }
  ROS_DEBUG("Initialized controller '%s' successful", name.c_str());

  // Adds the controller to the new list
  to.resize(to.size() + 1);
  to.back().info.type = type;
  to.back().info.name = name;
  to.back().info.claimed_resources = claimed_resources;
  to.back().c = c;

  // Destroys the old controllers list when the realtime thread is finished with it.
  int former_current_controllers_list_ = current_controllers_list_;
  current_controllers_list_ = free_controllers_list;
  while (ros::ok() && used_by_realtime_ == former_current_controllers_list_)
  {
    if (!ros::ok())
    {
      return false;
    }
    std::this_thread::sleep_for(std::chrono::microseconds(200));
  }
  from.clear();

  ROS_DEBUG("Successfully load controller '%s'", name.c_str());
  return true;
}


bool ControllerManager::unloadController(const std::string &name)
{
  ROS_DEBUG("Will unload controller '%s'", name.c_str());

  // lock the controllers
  boost::recursive_mutex::scoped_lock guard(controllers_lock_);

  // get reference to controller list
  int free_controllers_list = (current_controllers_list_ + 1) % 2;
  while (ros::ok() && free_controllers_list == used_by_realtime_)
  {
    if (!ros::ok())
    {
      return false;
    }
    std::this_thread::sleep_for(std::chrono::microseconds(200));
  }
  auto
    &from = controllers_lists_[current_controllers_list_],
    &to = controllers_lists_[free_controllers_list];
  to.clear();

  // Transfers the running controllers over, skipping the one to be removed and the running ones.
  bool removed = false;
  for (const auto& controller : from)
  {
    if (controller.info.name == name){
      if (controller.c->isRunning()){
        to.clear();
        ROS_ERROR("Could not unload controller with name '%s' because it is still running",
                  name.c_str());
        return false;
      }
      removed = true;
    }
    else
      to.push_back(controller);
  }

  // Fails if we could not remove the controllers
  if (!removed)
  {
    to.clear();
    ROS_ERROR("Could not unload controller with name '%s' because no controller with this name exists",
              name.c_str());
    return false;
  }

  // Destroys the old controllers list when the realtime thread is finished with it.
  ROS_DEBUG("Realtime switches over to new controller list");
  int former_current_controllers_list_ = current_controllers_list_;
  current_controllers_list_ = free_controllers_list;
  while (ros::ok() && used_by_realtime_ == former_current_controllers_list_)
  {
    if (!ros::ok())
    {
      return false;
    }
    std::this_thread::sleep_for(std::chrono::microseconds(200));
  }
  ROS_DEBUG("Destruct controller");
  from.clear();
  ROS_DEBUG("Destruct controller finished");

  ROS_DEBUG("Successfully unloaded controller '%s'", name.c_str());
  return true;
}


bool ControllerManager::switchController(const std::vector<std::string>& start_controllers,
                                         const std::vector<std::string>& stop_controllers,
                                         int strictness, bool start_asap, double timeout)
{
  switch_params_ = SwitchParams();

  if (!stop_request_.empty() || !start_request_.empty())
    ROS_FATAL("The internal stop and start request lists are not empty at the beginning of the swithController() call. This should not happen.");

  if (strictness == 0){
    ROS_WARN("Controller Manager: To switch controllers you need to specify a strictness level of controller_manager_msgs::SwitchController::STRICT (%d) or ::BEST_EFFORT (%d). Defaulting to ::BEST_EFFORT.",
             controller_manager_msgs::SwitchController::Request::STRICT,
             controller_manager_msgs::SwitchController::Request::BEST_EFFORT);
    strictness = controller_manager_msgs::SwitchController::Request::BEST_EFFORT;
  }

  ROS_DEBUG("switching controllers:");
  for (const auto& controller : start_controllers)
    ROS_DEBUG(" - starting controller '%s'", controller.c_str());
  for (const auto& controller : stop_controllers)
    ROS_DEBUG(" - stopping controller '%s'", controller.c_str());

  // lock controllers
  boost::recursive_mutex::scoped_lock guard(controllers_lock_);

  controller_interface::ControllerBase* ct;
  // list all controllers to stop
  for (const auto& controller : stop_controllers)
  {
    ct = getControllerByName(controller);
    if (ct == nullptr){
      if (strictness ==  controller_manager_msgs::SwitchController::Request::STRICT){
        ROS_ERROR("Could not stop controller with name '%s' because no controller with this name exists",
                  controller.c_str());
        stop_request_.clear();
        return false;
      }
      else{
        ROS_DEBUG("Could not stop controller with name '%s' because no controller with this name exists",
                  controller.c_str());
      }
    }
    else{
      ROS_DEBUG("Found controller '%s' that needs to be stopped in list of controllers",
                controller.c_str());
      stop_request_.push_back(ct);
    }
  }
  ROS_DEBUG("Stop request vector has size %i", (int)stop_request_.size());

  // list all controllers to start
  for (const auto& controller : start_controllers)
  {
    ct = getControllerByName(controller);
    if (ct == nullptr){
      if (strictness ==  controller_manager_msgs::SwitchController::Request::STRICT){
        ROS_ERROR("Could not start controller with name '%s' because no controller with this name exists",
                  controller.c_str());
        stop_request_.clear();
        start_request_.clear();
        return false;
      }
      else{
        ROS_DEBUG("Could not start controller with name '%s' because no controller with this name exists",
                  controller.c_str());
      }
    }
    else{
      ROS_DEBUG("Found controller '%s' that needs to be started in list of controllers",
                controller.c_str());
      start_request_.push_back(ct);
    }
  }
  ROS_DEBUG("Start request vector has size %i", (int)start_request_.size());

  // Do the resource management checking
  std::list<hardware_interface::ControllerInfo> info_list;
  switch_start_list_.clear();
  switch_stop_list_.clear();

  auto &controllers = controllers_lists_[current_controllers_list_];
  for (const auto& controller : controllers)
  {
    bool in_stop_list  = false;
    for (const auto& request : stop_request_)
    {
      if (request == controller.c.get())
      {
        in_stop_list = true;
        break;
      }
    }

    bool in_start_list = false;
    for (const auto& request : start_request_)
    {
      if (request == controller.c.get())
      {
        in_start_list = true;
        break;
      }
    }

    const bool is_running = controller.c->isRunning();
    const hardware_interface::ControllerInfo &info = controller.info;

    if(!is_running && in_stop_list){ // check for double stop
      if(strictness ==  controller_manager_msgs::SwitchController::Request::STRICT){
        ROS_ERROR_STREAM("Could not stop controller '" << info.name << "' since it is not running");
        stop_request_.clear();
        start_request_.clear();
        return false;
      } else {
        in_stop_list = false;
      }
    }

    if(is_running && !in_stop_list && in_start_list){ // check for doubled start
      if(strictness ==  controller_manager_msgs::SwitchController::Request::STRICT){
        ROS_ERROR_STREAM("Controller '" << info.name << "' is already running");
        stop_request_.clear();
        start_request_.clear();
        return false;
      } else {
        in_start_list = false;
      }
    }

    if(is_running && in_stop_list && !in_start_list){ // running and real stop
      switch_stop_list_.push_back(info);
    }
    else if(!is_running && !in_stop_list && in_start_list){ // start, but no restart
      switch_start_list_.push_back(info);
     }

    bool add_to_list = is_running;
    if (in_stop_list)
      add_to_list = false;
    if (in_start_list)
      add_to_list = true;

    if (add_to_list)
      info_list.push_back(info);
  }

  bool in_conflict = robot_hw_->checkForConflict(info_list);
  if (in_conflict)
  {
    ROS_ERROR("Could not switch controllers, due to resource conflict");
    stop_request_.clear();
    start_request_.clear();
    return false;
  }

  if (!robot_hw_->prepareSwitch(switch_start_list_, switch_stop_list_))
  {
    ROS_ERROR("Could not switch controllers. The hardware interface combination for the requested controllers is unfeasible.");
    stop_request_.clear();
    start_request_.clear();
    return false;
  }

  // start the atomic controller switching
  switch_params_.strictness = strictness;
  switch_params_.start_asap = start_asap;
  switch_params_.init_time = ros::Time::now();
  switch_params_.timeout = timeout;
  switch_params_.do_switch = true;

  // wait until switch is finished
  ROS_DEBUG("Request atomic controller switch from realtime loop");
  while (ros::ok() && switch_params_.do_switch)
  {
    if (!ros::ok())
    {
      return false;
    }
    std::this_thread::sleep_for(std::chrono::microseconds(100));
  }
  start_request_.clear();
  stop_request_.clear();

  ROS_DEBUG("Successfully switched controllers");
  return true;
}


bool ControllerManager::reloadControllerLibrariesSrv(
  controller_manager_msgs::ReloadControllerLibraries::Request &req,
  controller_manager_msgs::ReloadControllerLibraries::Response &resp)
{
  // lock services
  ROS_DEBUG("reload libraries service called");
  boost::mutex::scoped_lock guard(services_lock_);
  ROS_DEBUG("reload libraries service locked");

  // only reload libraries if no controllers are running
  std::vector<std::string> controllers;
  getControllerNames(controllers);
  if (!controllers.empty() && !req.force_kill){
    ROS_ERROR("Controller manager: Cannot reload controller libraries because there are still %i controllers running", (int)controllers.size());
    resp.ok = false;
    return true;
  }

  // kill running controllers if requested
  if (!controllers.empty()){
    ROS_INFO("Controller manager: Killing all running controllers");
    std::vector<std::string> empty;
    if (!switchController(empty,controllers, controller_manager_msgs::SwitchController::Request::BEST_EFFORT)){
      ROS_ERROR("Controller manager: Cannot reload controller libraries because failed to stop running controllers");
      resp.ok = false;
      return true;
    }
    for (const auto& controller : controllers){
      if (!unloadController(controller)){
        ROS_ERROR("Controller manager: Cannot reload controller libraries because failed to unload controller '%s'",
                  controller.c_str());
        resp.ok = false;
        return true;
      }
    }
    getControllerNames(controllers);
  }
  assert(controllers.empty());

  // Force a reload on all the PluginLoaders (internally, this recreates the plugin loaders)
  for (const auto& controller_loader : controller_loaders_)
  {
    controller_loader->reload();
    ROS_INFO("Controller manager: reloaded controller libraries for '%s'", controller_loader->getName().c_str());
  }

  resp.ok = true;

  ROS_DEBUG("reload libraries service finished");
  return true;
}


bool ControllerManager::listControllerTypesSrv(
  controller_manager_msgs::ListControllerTypes::Request &req,
  controller_manager_msgs::ListControllerTypes::Response &resp)
{
  // pretend to use the request
  (void) req;

  // lock services
  ROS_DEBUG("list types service called");
  boost::mutex::scoped_lock guard(services_lock_);
  ROS_DEBUG("list types service locked");

  for (const auto& controller_loader : controller_loaders_)
  {
    std::vector<std::string> cur_types = controller_loader->getDeclaredClasses();
    for (const auto& cur_type : cur_types)
    {
      resp.types.push_back(cur_type);
      resp.base_classes.push_back(controller_loader->getName());
    }
  }

  ROS_DEBUG("list types service finished");
  return true;
}


bool ControllerManager::listControllersSrv(
  controller_manager_msgs::ListControllers::Request &req,
  controller_manager_msgs::ListControllers::Response &resp)
{
  // pretend to use the request
  (void) req;

  // lock services
  ROS_DEBUG("list controller service called");
  boost::mutex::scoped_lock services_guard(services_lock_);
  ROS_DEBUG("list controller service locked");

  // lock controllers to get all names/types/states
  boost::recursive_mutex::scoped_lock controller_guard(controllers_lock_);
  std::vector<ControllerSpec> &controllers = controllers_lists_[current_controllers_list_];
  resp.controller.resize(controllers.size());

  for (size_t i = 0; i < controllers.size(); ++i)
  {
    controller_manager_msgs::ControllerState& cs = resp.controller[i];
    cs.name = controllers[i].info.name;
    cs.type = controllers[i].info.type;

    cs.claimed_resources.clear();
    typedef std::vector<hardware_interface::InterfaceResources> ClaimedResVec;
    typedef ClaimedResVec::const_iterator ClaimedResIt;
    const ClaimedResVec& c_resources = controllers[i].info.claimed_resources;
    for (const auto& c_resource : c_resources)
    {
      controller_manager_msgs::HardwareInterfaceResources iface_res;
      iface_res.hardware_interface = c_resource.hardware_interface;
      std::copy(c_resource.resources.begin(), c_resource.resources.end(), std::back_inserter(iface_res.resources));
      cs.claimed_resources.push_back(iface_res);
    }

    if (controllers[i].c->isInitialized())
    {
      cs.state = "initialized";
    }
    else if (controllers[i].c->isRunning())
    {
      cs.state = "running";
    }
    else if (controllers[i].c->isStopped())
    {
      cs.state = "stopped";
    }
    else if (controllers[i].c->isWaiting())
    {
      cs.state = "waiting";
    }
    else if (controllers[i].c->isAborted())
    {
      cs.state = "aborted";
    }
    else
    {
      // should never happen
      cs.state = "unknown";
    }
  }

  ROS_DEBUG("list controller service finished");
  return true;
}


bool ControllerManager::loadControllerSrv(
  controller_manager_msgs::LoadController::Request &req,
  controller_manager_msgs::LoadController::Response &resp)
{
  // lock services
  ROS_DEBUG("loading service called for controller '%s' ",req.name.c_str());
  boost::mutex::scoped_lock guard(services_lock_);
  ROS_DEBUG("loading service locked");

  resp.ok = loadController(req.name);

  ROS_DEBUG("loading service finished for controller '%s' ",req.name.c_str());
  return true;
}


bool ControllerManager::unloadControllerSrv(
  controller_manager_msgs::UnloadController::Request &req,
  controller_manager_msgs::UnloadController::Response &resp)
{
  // lock services
  ROS_DEBUG("unloading service called for controller '%s' ",req.name.c_str());
  boost::mutex::scoped_lock guard(services_lock_);
  ROS_DEBUG("unloading service locked");

  resp.ok = unloadController(req.name);

  ROS_DEBUG("unloading service finished for controller '%s' ",req.name.c_str());
  return true;
}


bool ControllerManager::switchControllerSrv(
  controller_manager_msgs::SwitchController::Request &req,
  controller_manager_msgs::SwitchController::Response &resp)
{
  // lock services
  ROS_DEBUG("switching service called");
  boost::mutex::scoped_lock guard(services_lock_);
  ROS_DEBUG("switching service locked");

  resp.ok = switchController(req.start_controllers, req.stop_controllers, req.strictness,
                             req.start_asap, req.timeout);

  ROS_DEBUG("switching service finished");
  return true;
}

void ControllerManager::registerControllerLoader(ControllerLoaderInterfaceSharedPtr controller_loader)
{
  controller_loaders_.push_back(controller_loader);
}

}<|MERGE_RESOLUTION|>--- conflicted
+++ resolved
@@ -297,17 +297,16 @@
       // Trying loading the controller using all of our controller loaders. Exit once we've found the first valid loaded controller
       for (auto const& it : controller_loaders_)
       {
-<<<<<<< HEAD
-        for (const auto& cur_type : (it)->getDeclaredClasses()){
+        bool flag = false;
+        for (const auto& cur_type : it->getDeclaredClasses()){
           if (type == cur_type){
-            c = (it)->createInstance(type);
-=======
-        for (const auto& cur_type : (*it)->getDeclaredClasses()){
-          if (type == cur_type){
-            c = (*it)->createInstance(type);
->>>>>>> 23370595
+            c = it->createInstance(type);
+            flag = true;
+            break;
           }
         }
+        if(flag)
+          break;
       }
     }
     catch (const std::runtime_error &ex)
